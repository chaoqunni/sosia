#!/usr/bin/env python
# -*- coding: utf-8 -*-
# Authors:   Michael E. Rose <michael.ernst.rose@gmail.com>
#            Stefano H. Baruffaldi <ste.baruffaldi@gmail.com>
"""Main class for sosia."""

from collections import Counter, namedtuple
from itertools import product
from string import digits, punctuation, Template
from warnings import warn
import pandas as pd

from sklearn.feature_extraction.stop_words import ENGLISH_STOP_WORDS

from sosia.classes import Scientist
from sosia.processing import (get_authors, inform_matches, query,
    query_author_data, query_journal, query_year, screen_pub_counts,
    stacked_query)
from sosia.utils import (add_source_names, build_dict, custom_print,
    margin_range, print_progress, raise_non_empty, CACHE_SQLITE)
from sosia.cache import (author_cits_in_cache, authors_in_cache,
    author_year_in_cache, author_size_in_cache, cache_insert, sources_in_cache)

STOPWORDS = list(ENGLISH_STOP_WORDS)
STOPWORDS.extend(punctuation + digits)


class Original(Scientist):
    @property
    def search_group(self):
        """The set of authors that might be matches to the scientist.  The
        set contains the intersection of all authors publishing in the given
        year as well as authors publishing around the year of first
        publication.  Some authors with too many publications in the given
        year and authors having published too early are removed.

        Notes
        -----
        Property is initiated via .define_search_group().
        """
        try:
            return self._search_group
        except AttributeError:
            return None

    @property
    def search_sources(self):
        """The set of sources (journals, books) comparable to the sources
        the scientist published in until the given year.
        A sources is comparable if is belongs to the scientist's main field
        but not to fields alien to the scientist, and if the types of the
        sources are the same as the types of the sources in the scientist's
        main field where she published in.

        Notes
        -----
        Property is initiated via .define_search_sources().
        """
        try:
            return self._search_sources
        except AttributeError:
            return None

    @search_sources.setter
    def search_sources(self, val):
        raise_non_empty(val, (set, list, tuple))
        if not isinstance(list(val)[0], tuple):
            val = add_source_names(val, self.source_names)
        self._search_sources = val

    def __init__(self, scientist, year, year_margin=1, pub_margin=0.1,
                 cits_margin=0.1, coauth_margin=0.1, period=None, refresh=False,
                 eids=None):
        """Class to represent a scientist for which we want to find a control
        group.

        Parameters
        ----------
        scientist : str, int or list
            Scopus Author ID, or list of Scopus Author IDs, of the scientist
            you want to find control groups for.

        year : str or numeric
            Year of the event.  Control groups will be matched on trends and
            characteristics of the scientist up to this year.

        year_margin : numeric (optional, default=1)
            Number of years by which the search for authors publishing around
            the year of the focal scientist's year of first publication should
            be extend in both directions.

        pub_margin : numeric (optional, default=0.1)
            The left and right margin for the number of publications to match
            possible matches and the scientist on.  If the value is a float,
            it is interpreted as percentage of the scientists number of
            publications and the resulting value is rounded up.  If the value
            is an integer it is interpreted as fixed number of publications.

        cits_margin : numeric (optional, default=0.1)
            The left and right margin for the number of citations to match
            possible matches and the scientist on.  If the value is a float,
            it is interpreted as percentage of the scientists number of
            publications and the resulting value is rounded up.  If the value
            is an integer it is interpreted as fixed number of citations.

        coauth_margin : numeric (optional, default=0.1)
            The left and right margin for the number of coauthors to match
            possible matches and the scientist on.  If the value is a float,
            it is interpreted as percentage of the scientists number of
            coauthors and the resulting value is rounded up.  If the value
            is an integer it is interpreted as fixed number of coauthors.

        period: int (optional, default=None)
            The period in which to consider publications. If not provided,
            all publications are considered.

        refresh : boolean (optional, default=False)
            Whether to refresh all cached files or not.

        eids : list (optional, default=None)
            A list of scopus EIDs of the publications of the scientist you
            want to find a control for.  If it is provided, the scientist
            properties and the control group are set based on this list of
            publications, instead of the list of publications obtained from
            the Scopus Author ID.
        """
        # Internal checks
        if not isinstance(year_margin, (int, float)):
            raise Exception("Argument year_margin must be float or integer.")
        if not isinstance(pub_margin, (int, float)):
            raise Exception("Argument pub_margin must be float or integer.")
        if not isinstance(coauth_margin, (int, float)):
            raise Exception("Argument coauth_margin must be float or integer.")

        # Variables
        if isinstance(scientist, (int, str)):
            scientist = [scientist]
        self.identifier = [str(auth_id) for auth_id in scientist]
        self.year = int(year)
        self.year_margin = year_margin
        self.pub_margin = pub_margin
        self.cits_margin = cits_margin
        self.coauth_margin = coauth_margin
        self.period = period
        self.eids = eids
        self.refresh = refresh

        # Instantiate superclass to load private variables
        Scientist.__init__(self, self.identifier, year, refresh, period)

    def define_search_group(self, stacked=False, verbose=False, refresh=False,
                            ignore_first_id=False):
        """Define search_group.

        Parameters
        ----------
        stacked : bool (optional, default=False)
            Whether to combine searches in few queries or not.  Cached
            files with most likely not be resuable.  Set to True if you
            query in distinct fields or you want to minimize API key usage.

        verbose : bool (optional, default=False)
            Whether to report on the progress of the process.

        refresh : bool (optional, default=False)
            Whether to refresh cached search files.

        ignore_first_id: boolean (optional, default=False)
            If True, the authors in the first year of publication of the
            scientist are not selected based on their Author ID but based on
            their surname and first name.
        """
        # Checks
        if not self.search_sources:
            text = "No search sources defined.  Please run "\
                   ".define_search_sources() first."
            raise Exception(text)
        # check condition on ignore_first_id
        self._ignore_first_id = ignore_first_id
        if ignore_first_id and not self.period:
            self._ignore_first_id = False
            warn("ignore_first_id set back to False: period is None or "
                 "the first year of the period is before the first year "
                 "of publication of the scientist.")
        # Variables
        _min_year = self.first_year - self.year_margin
        _max_year = self.first_year + self.year_margin
        _max_pubs = max(margin_range(len(self.publications), self.pub_margin))
        if self.period:
            _max_pubs = max(margin_range(len(self.publications_period),
                                         self.pub_margin))
        _years = list(range(_min_year, _max_year + 1))
        _years_search = [_min_year - 1, self.active_year]
        if not self._ignore_first_id:
            _years_search.extend(range(_min_year, _max_year + 1))
        search_sources, _ = zip(*self.search_sources)
        n = len(search_sources)

        # Sources by year to search through
        sources_ys = pd.DataFrame(list(product(search_sources, _years_search)),
                                  columns=["source_id", "year"])
        # merge existing data in cache and separate missing records
        _, sources_ys_search = sources_in_cache(sources_ys, refresh=refresh)

        # Query journals
        text = "Searching authors for search_group in {} sources...".format(n)
        custom_print(text, verbose)
        if stacked:  # Make use of SQL cache
            _years_search = set(sources_ys_search.year.tolist())
            for y in _years_search:
                mask = sources_ys_search.year == y
                _sources_search = sources_ys_search[mask].source_id.tolist()
                res = query_year(y, _sources_search, refresh, verbose)
                cache_insert(res, table="sources")
            sources_ys, _ = sources_in_cache(sources_ys, refresh=False)
            # Authors publishing in provided year
            mask = sources_ys.year == self.year
            today = set([au for l in sources_ys[mask].auids.tolist()
                         for au in l])
            # Authors publishing in year(s) of first publication
            if not self._ignore_first_id:
                mask = sources_ys.year.between(_min_year, _max_year,
                                               inclusive=True)
                auids = sources_ys[mask].auids.tolist()
                then = set([au for l in auids for au in l])
            # Authors with publications before
            auids = sources_ys[sources_ys.year < _min_year].auids.tolist()
            negative = set([au for l in auids for au in l])
        else:
            today = set()
            then = set()
            negative = set()
            auth_count = []
            print_progress(0, n, verbose)
            for i, source_id in enumerate(search_sources):
                d = query_journal(source_id, [self.year] + _years, refresh)
                today.update(d[str(self.year)])
                if not self._ignore_first_id:
                    for y in _years:
                        then.update(d[str(y)])
                for y in range(int(min(d.keys())), _min_year):
                    negative.update(d[str(y)])
                for y in d:
                    if int(y) <= self.year:
                        auth_count.extend(d[str(y)])
                print_progress(i + 1, n, verbose)
            c = Counter(auth_count)
            negative.update({a for a, npub in c.items() if npub > _max_pubs})

        # Finalize
        group = today
        if not self._ignore_first_id:
            group = today.intersection(then)
        negative.update({str(i) for i in self.identifier})
        negative.update({str(i) for i in self.coauthors})
        self._search_group = sorted(list(group - negative))
        text = "Found {:,} authors for search_group".format(len(self._search_group))
        custom_print(text, verbose)
        return self

    def define_search_sources(self, verbose=False):
        """Define .search_sources.

        Parameters
        ----------
        verbose : bool (optional, default=False)
            Whether to report on the progress of the process.
        """
        # Get list of source IDs of scientist's own sources
        own_source_ids, _ = zip(*self.sources)
        # Select sources in scientist's main field
        df = self.field_source
        same_field = df["asjc"] == self.main_field[0]
        # Select sources of same type as those in scientist's main field
        same_sources = same_field & df["source_id"].isin(own_source_ids)
        main_types = set(df[same_sources]["type"])
        same_type = same_field & df["type"].isin(main_types)
        source_ids = df[same_type]["source_id"].unique()
        selected = df[df["source_id"].isin(source_ids)].copy()
        selected["asjc"] = selected["asjc"].astype(str) + " "
        grouped = selected.groupby("source_id").sum()["asjc"].to_frame()
        # Deselect sources with alien fields
        mask = grouped["asjc"].apply(
            lambda s: any(x for x in s.split() if int(x) not in self.fields))
        grouped = grouped[~mask]
        sources = set((s, self.source_names.get(s)) for s in grouped.index)
        # Add own sources
        sources.update(self.sources)
        # Finalize
        self._search_sources = sorted(list(sources))
        types = "; ".join(list(main_types))
        text = "Found {} sources matching main field {} and type(s) {}".format(
            len(self._search_sources), self.main_field[0], types)
        custom_print(text, verbose)
        return self

    def find_matches(self, stacked=False, verbose=False, stop_words=STOPWORDS,
                     information=True, refresh=False, **kwds):
        """Find matches within search_group based on four criteria:
        1. Started publishing in about the same year
        2. Has about the same number of publications in the year of treatment
        3. Has about the same number of coauthors in the year of treatment
        4. Has about the same number of citations in the year of treatment
        5. Works in the same field as the scientist's main field

        Parameters
        ----------
        stacked : bool (optional, default=False)
            Whether to combine searches in few queries or not.  Cached
            files will most likely not be resuable.  Set to True if you
            query in distinct fields or you want to minimize API key usage.

        verbose : bool (optional, default=False)
            Whether to report on the progress of the process.

        stop_words : list (optional, default=STOPWORDS)
            A list of words that should be filtered in the analysis of
            abstracts.  Default list is the list of english stopwords
            by nltk, augmented with numbers and interpunctuation.

        information : bool or iterable (optional, default=True)
            Whether to return additional information on the matches that may
            help in the selection process.  If an iterable of keywords is
            provied, only return information for these keywords.  Allowed
            values are "first_year", "num_coauthors", "num_publications",
            "num_citations", "country", "language",
            "reference_sim", "abstract_sim".

        refresh : bool (optional, default=False)
            Whether to refresh cached search files.

        kwds : keywords
            Parameters to pass to TfidfVectorizer for abstract vectorization.

        Returns
        -------
        matches : list
            A list of Scopus IDs of scientists matching all the criteria (if
            information is False) or a list of namedtuples with the Scopus ID
            and additional information (if information is True).

        Raises
        ------
        ValueError
            If information is not bool and contains invalid keywords.
        """
        # Checks
        information_values = ["first_year", "num_coauthors",
            "num_publications", "num_citations", "country", "language",
            "reference_sim", "abstract_sim"]
        if isinstance(information, bool):
            if information:
                keywords = information_values
            else:
                keywords = None
        else:
            keywords = information
            invalid = [x for x in keywords if x not in information_values]
            if invalid:
                text = ("Parameter information contains invalid keywords: ",
                        ", ".join(invalid))
                raise ValueError(text)
        # Variables
        _years = range(self.first_year-self.year_margin,
                       self.first_year+self.year_margin+1)
        if self.period:
            _npapers = margin_range(len(self.publications_period), self.pub_margin)
            _ncits = margin_range(self.citations_period, self.cits_margin)
            _ncoauth = margin_range(len(self.coauthors_period), self.coauth_margin)
        else:
            _npapers = margin_range(len(self.publications), self.pub_margin)
            _ncits = margin_range(self.citations, self.cits_margin)
            _ncoauth = margin_range(len(self.coauthors), self.coauth_margin)
        n = len(self.search_group)
        text = "Searching through characteristics of {:,} authors".format(n)
        custom_print(text, verbose)

        # First round of filtering: minimum publications and main field
<<<<<<< HEAD
        # create df of authors
        authors = query_author_data(self.search_group, verbose=verbose)
        same_field = (authors.areas.str.startswith(self.main_field[1]))
        enough_pubs = (authors.documents.astype(int) >= int(min(_npapers)))
        group = authors[same_field & enough_pubs]["auth_id"].tolist()
=======
        authors = pd.DataFrame(self.search_group, columns=["auth_id"])
        auth_done, auth_missing = authors_in_cache(authors)
        if auth_missing:
            params = {"group": auth_missing, "res": [],
                "refresh": refresh, "joiner": ") OR AU-ID(",
                "q_type": "author", "template": Template("AU-ID($fill)")}
            if verbose:
                print("Pre-filtering...")
                params.update({"total": len(auth_missing)})
            res, _ = stacked_query(**params)
            res = pd.DataFrame(res)
            cache_insert(res, table="authors")
        auth_done, auth_missing = authors_in_cache(authors)
        same_field = (auth_done.areas.str.startswith(self.main_field[1]))
        enough_pubs = (auth_done.documents.astype(int) >= int(min(_npapers)))
        group = auth_done[same_field & enough_pubs]["auth_id"].tolist()
>>>>>>> d4931782
        group.sort()
        n = len(group)
        text = "Left with {} authors\nFiltering based on provided "\
               "conditions...".format(n)
        custom_print(text, verbose)

        # Second round of filtering: Check having no publications before
<<<<<<< HEAD
        # minimum year, and if 0, the number of publications in the relevant
        # period.
        group, _, _ = screen_pub_counts(group, min(_years)-1, self.year,
                                        _npapers, self.year_period, verbose)
=======
        # minimum year, and if 0, the number of publications.
        years_check = [min(_years)-1, self.year]
        authors = pd.DataFrame(list(product(group, years_check)),
                               columns=["auth_id", "year"])
        authors_size = author_size_in_cache(authors)
        au_skip = []
        group_tocheck = [x for x in group]
        # use information in cache
        if not authors_size.empty:
            # authors that can be removed (either publish before min year
            # or have a publications count out of range, or both)
            mask = (((authors_size.year == min(_years)-1) &
                     (authors_size.n_pubs > 0)) |
                    ((authors_size.year == self.year) &
                     (authors_size.n_pubs < min(_npapers))) |
                    ((authors_size.year == self.year) &
                     (authors_size.n_pubs > max(_npapers))))
            au_remove = (authors_size[mask]["auth_id"].drop_duplicates().tolist())
            # authors with no pubs before min year
            mask = (((authors_size.year == min(_years)-1) &
                    (authors_size.n_pubs == 0)))
            au_ok_miny = (authors_size[mask]["auth_id"].drop_duplicates().tolist())
            # authors with pubs count within the range before the given year
            mask = (((authors_size.year == self.year) &
                     (authors_size.n_pubs >= min(_npapers))) &
                    (authors_size.n_pubs <= max(_npapers)))
            au_ok_year = (authors_size[mask]["auth_id"].drop_duplicates().tolist())
            # authors ok (match both conditions)
            au_ok = list(set(au_ok_miny).intersection(au_ok_year))
            # authors that match only the first condition, but the second is
            # not known, can skip the first cindition check.
            au_skip = [x for x in au_ok_miny if x not in au_remove + au_ok]
            group = [x for x in group if x not in au_remove]
            group_tocheck = [x for x in group if x not in au_skip + au_ok]
        text = "Left with {} authors based on size information already in "\
               "cache.\n{} to check\n".format(len(group), len(group_tocheck))
        custom_print(text, verbose)

        # Verify publications before minimum year are 0
        if group_tocheck:
            text = "Searching through characteristics of {:,} authors \n".format(
                len(group_tocheck))
            custom_print(text, verbose)
            print_progress(0, len(group_tocheck), verbose)
            to_loop = [x for x in group_tocheck]  # Temporary copy
            for i, au in enumerate(to_loop):
                q = "AU-ID({}) AND PUBYEAR BEF {}".format(au, min(_years))
                size = query("docs", q, size_only=True)
                tp = (au, min(_years)-1, size)
                cache_insert(tp, table="author_size")
                print_progress(i+1, len(to_loop), verbose)
                if not size == 0:
                    group.remove(au)
                    group_tocheck.remove(au)
            text = "Left with {} authors based on size information before "\
                   "minium year\n Filtering based on size query before "\
                   "provided year\n".format(len(group))
            custom_print(text, verbose)

        # check the publications before the given year are in range
        group_tocheck.extend(au_skip)
        if group_tocheck:
            text = "Searching through characteristics of {:,} authors".format(
                len(group_tocheck))
            custom_print(text, verbose)
            print_progress(0, len(group_tocheck), verbose)
            for i, au in enumerate(group_tocheck):
                q = "AU-ID({}) AND PUBYEAR BEF {}".format(au, self.year + 1)
                size = query("docs", q, size_only=True)
                tp = (au, self.year, size)
                cache_insert(tp, table="author_size")
                print_progress(i + 1, len(group_tocheck), verbose)
                if size < min(_npapers) or size > max(_npapers):
                    group.remove(au)
        text = "Left with {} authors based on all size information\n"\
               "Downloading publications and filtering based on"\
               "coauthors".format(len(group))
        custom_print(text, verbose)
>>>>>>> d4931782

        # Third round of filtering: citations.
        authors = pd.DataFrame({"auth_id": group, "year": self.year})
        _, authors_cits_search = author_cits_in_cache(authors)
        text = "Search and filter based on count of citations\n{} to search "\
               "out of {}\n".format(len(authors_cits_search), len(group))
        custom_print(text, verbose)
        if not authors_cits_search.empty:
            authors_cits_search['n_cits'] = 0
            print_progress(0, len(authors_cits_search), verbose)
            for i, au in authors_cits_search.iterrows():
                q = "REF({}) AND PUBYEAR BEF {} AND NOT AU-ID({})".format(
                    au['auth_id'], self.year + 1, au['auth_id'])
                n = query("docs", q, size_only=True)
                authors_cits_search.at[i, 'n_cits'] = n
                print_progress(i + 1, len(authors_cits_search), verbose)
            cache_insert(authors_cits_search, table="author_cits_size")
        authors_cits_incache, _ = author_cits_in_cache(authors[["auth_id", "year"]])
        # keep if citations are in range
        mask = ((authors_cits_incache.n_cits <= max(_ncits)) &
                (authors_cits_incache.n_cits >= min(_ncits)))
        if self.period:
            mask = (authors_cits_incache.n_cits >= min(_ncits))
        group = (authors_cits_incache[mask]['auth_id'].tolist())

<<<<<<< HEAD
        # Fourth round of filtering: Download publication, verify coauthors and
        # first year.
        authors = pd.DataFrame(group, columns=["auth_id"], dtype="int64")
        authors["year"] = int(self.year)

        # merge existing data in cache and separate missing records
=======
        # Fourth round of filtering: Download publications and check coauthors.
        authors = pd.DataFrame({"auth_id": group, "year": self.year})
>>>>>>> d4931782
        _, author_year_search = author_year_in_cache(authors)
        matches = []
        if stacked:  # Combine searches
            if not author_year_search.empty:
                print("hier")
                q = Template("AU-ID($fill) AND PUBYEAR BEF {}".format(
                    self.year + 1))
                auth_year_group = author_year_search.auth_id.tolist()
                params = {"group": auth_year_group, "res": [],
                          "template": q, "refresh": refresh,
                          "joiner": ") OR AU-ID(", "q_type": "docs"}
                if verbose:
                    params.update({"total": len(auth_year_group)})
                res, _ = stacked_query(**params)
                res = build_dict(res, auth_year_group)
                res = pd.DataFrame.from_dict(res, orient="index")
                res["year"] = self.year
                res = res[["year", "first_year", "n_pubs", "n_coauth"]]
                res.index.name = "auth_id"
                res = res.reset_index()
                cache_insert(res, table="author_year")
            author_year_cache, _ = author_year_in_cache(authors)
            if self._ignore_first_id:
                # only number of coauthors should be big enough
                mask = author_year_cache.n_coauth >= min(_ncoauth)
            elif self.period:
                # number of coauthors should be "big enough" and first year in
                # window
                same_start = (author_year_cache.first_year.between(min(_years),
                              max(_years)))
                enough_coauths = author_year_cache.n_coauth >= min(_ncoauth)
                mask = same_start & enough_coauths
            else:
                # all restrictions apply
                same_start = (author_year_cache.first_year.between(min(_years),
                              max(_years)))
                same_coauths = (author_year_cache.n_coauth.between(min(_ncoauth),
                                max(_ncoauth)))
                mask = same_start & same_coauths
            matches = author_year_cache[mask]["auth_id"]
        else:  # Query each author individually
            for i, au in enumerate(group):
                print_progress(i + 1, n, verbose)
                res = query("docs", "AU-ID({})".format(au), refresh=refresh)
                res = [p for p in res if p.coverDate and
                       int(p.coverDate[:4]) <= self.year]
                # Filter
                min_year = int(min([p.coverDate[:4] for p in res]))
                authids = [p.author_ids for p in res if p.author_ids]
                authors = set([a for p in authids for a in p.split(";")])
                n_coauth = len(authors) - 1  # Subtract 1 for focal author
                if self._ignore_first_id and (n_coauth < max(_ncoauth)):
                    # only number of coauthors should be big enough
                    continue
                elif (self.period and ((n_coauth < max(_ncoauth)) or
                      (min_year not in _years))):
                    # number of coauthors should be "big enough" and first year
                    # in window
                    continue
                elif ((len(res) not in _npapers) or (min_year not in _years) or
                        (n_coauth not in _ncoauth)):
                    continue
                matches.append(au)
        text = "Found {:,} author(s) matching all criteria".format(len(matches))
        custom_print(text, verbose)

        # Possibly add information to matches
        if keywords and len(matches) > 0:
            custom_print("Providing additional information...", verbose)
            profiles = [Scientist([str(a)], self.year, refresh) for a in matches]
            matches = inform_matches(profiles, self, keywords, stop_words,
                                     verbose, refresh, **kwds)
        return matches<|MERGE_RESOLUTION|>--- conflicted
+++ resolved
@@ -376,30 +376,11 @@
         custom_print(text, verbose)
 
         # First round of filtering: minimum publications and main field
-<<<<<<< HEAD
         # create df of authors
         authors = query_author_data(self.search_group, verbose=verbose)
         same_field = (authors.areas.str.startswith(self.main_field[1]))
         enough_pubs = (authors.documents.astype(int) >= int(min(_npapers)))
         group = authors[same_field & enough_pubs]["auth_id"].tolist()
-=======
-        authors = pd.DataFrame(self.search_group, columns=["auth_id"])
-        auth_done, auth_missing = authors_in_cache(authors)
-        if auth_missing:
-            params = {"group": auth_missing, "res": [],
-                "refresh": refresh, "joiner": ") OR AU-ID(",
-                "q_type": "author", "template": Template("AU-ID($fill)")}
-            if verbose:
-                print("Pre-filtering...")
-                params.update({"total": len(auth_missing)})
-            res, _ = stacked_query(**params)
-            res = pd.DataFrame(res)
-            cache_insert(res, table="authors")
-        auth_done, auth_missing = authors_in_cache(authors)
-        same_field = (auth_done.areas.str.startswith(self.main_field[1]))
-        enough_pubs = (auth_done.documents.astype(int) >= int(min(_npapers)))
-        group = auth_done[same_field & enough_pubs]["auth_id"].tolist()
->>>>>>> d4931782
         group.sort()
         n = len(group)
         text = "Left with {} authors\nFiltering based on provided "\
@@ -407,92 +388,10 @@
         custom_print(text, verbose)
 
         # Second round of filtering: Check having no publications before
-<<<<<<< HEAD
         # minimum year, and if 0, the number of publications in the relevant
         # period.
         group, _, _ = screen_pub_counts(group, min(_years)-1, self.year,
                                         _npapers, self.year_period, verbose)
-=======
-        # minimum year, and if 0, the number of publications.
-        years_check = [min(_years)-1, self.year]
-        authors = pd.DataFrame(list(product(group, years_check)),
-                               columns=["auth_id", "year"])
-        authors_size = author_size_in_cache(authors)
-        au_skip = []
-        group_tocheck = [x for x in group]
-        # use information in cache
-        if not authors_size.empty:
-            # authors that can be removed (either publish before min year
-            # or have a publications count out of range, or both)
-            mask = (((authors_size.year == min(_years)-1) &
-                     (authors_size.n_pubs > 0)) |
-                    ((authors_size.year == self.year) &
-                     (authors_size.n_pubs < min(_npapers))) |
-                    ((authors_size.year == self.year) &
-                     (authors_size.n_pubs > max(_npapers))))
-            au_remove = (authors_size[mask]["auth_id"].drop_duplicates().tolist())
-            # authors with no pubs before min year
-            mask = (((authors_size.year == min(_years)-1) &
-                    (authors_size.n_pubs == 0)))
-            au_ok_miny = (authors_size[mask]["auth_id"].drop_duplicates().tolist())
-            # authors with pubs count within the range before the given year
-            mask = (((authors_size.year == self.year) &
-                     (authors_size.n_pubs >= min(_npapers))) &
-                    (authors_size.n_pubs <= max(_npapers)))
-            au_ok_year = (authors_size[mask]["auth_id"].drop_duplicates().tolist())
-            # authors ok (match both conditions)
-            au_ok = list(set(au_ok_miny).intersection(au_ok_year))
-            # authors that match only the first condition, but the second is
-            # not known, can skip the first cindition check.
-            au_skip = [x for x in au_ok_miny if x not in au_remove + au_ok]
-            group = [x for x in group if x not in au_remove]
-            group_tocheck = [x for x in group if x not in au_skip + au_ok]
-        text = "Left with {} authors based on size information already in "\
-               "cache.\n{} to check\n".format(len(group), len(group_tocheck))
-        custom_print(text, verbose)
-
-        # Verify publications before minimum year are 0
-        if group_tocheck:
-            text = "Searching through characteristics of {:,} authors \n".format(
-                len(group_tocheck))
-            custom_print(text, verbose)
-            print_progress(0, len(group_tocheck), verbose)
-            to_loop = [x for x in group_tocheck]  # Temporary copy
-            for i, au in enumerate(to_loop):
-                q = "AU-ID({}) AND PUBYEAR BEF {}".format(au, min(_years))
-                size = query("docs", q, size_only=True)
-                tp = (au, min(_years)-1, size)
-                cache_insert(tp, table="author_size")
-                print_progress(i+1, len(to_loop), verbose)
-                if not size == 0:
-                    group.remove(au)
-                    group_tocheck.remove(au)
-            text = "Left with {} authors based on size information before "\
-                   "minium year\n Filtering based on size query before "\
-                   "provided year\n".format(len(group))
-            custom_print(text, verbose)
-
-        # check the publications before the given year are in range
-        group_tocheck.extend(au_skip)
-        if group_tocheck:
-            text = "Searching through characteristics of {:,} authors".format(
-                len(group_tocheck))
-            custom_print(text, verbose)
-            print_progress(0, len(group_tocheck), verbose)
-            for i, au in enumerate(group_tocheck):
-                q = "AU-ID({}) AND PUBYEAR BEF {}".format(au, self.year + 1)
-                size = query("docs", q, size_only=True)
-                tp = (au, self.year, size)
-                cache_insert(tp, table="author_size")
-                print_progress(i + 1, len(group_tocheck), verbose)
-                if size < min(_npapers) or size > max(_npapers):
-                    group.remove(au)
-        text = "Left with {} authors based on all size information\n"\
-               "Downloading publications and filtering based on"\
-               "coauthors".format(len(group))
-        custom_print(text, verbose)
->>>>>>> d4931782
-
         # Third round of filtering: citations.
         authors = pd.DataFrame({"auth_id": group, "year": self.year})
         _, authors_cits_search = author_cits_in_cache(authors)
@@ -517,17 +416,9 @@
             mask = (authors_cits_incache.n_cits >= min(_ncits))
         group = (authors_cits_incache[mask]['auth_id'].tolist())
 
-<<<<<<< HEAD
         # Fourth round of filtering: Download publication, verify coauthors and
         # first year.
-        authors = pd.DataFrame(group, columns=["auth_id"], dtype="int64")
-        authors["year"] = int(self.year)
-
-        # merge existing data in cache and separate missing records
-=======
-        # Fourth round of filtering: Download publications and check coauthors.
-        authors = pd.DataFrame({"auth_id": group, "year": self.year})
->>>>>>> d4931782
+        authors = pd.DataFrame({"auth_id": group, "year": self.year}, dtype="int64")
         _, author_year_search = author_year_in_cache(authors)
         matches = []
         if stacked:  # Combine searches
